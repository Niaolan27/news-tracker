(()=>{var U=()=>navigator.vendor==="Google Inc."||navigator.agent==="Edg/",E=()=>typeof ImageDecoder>"u"?!1:U(),W=()=>typeof Intl.v8BreakIterator<"u"&&typeof Intl.Segmenter<"u",P=()=>{let s=[0,97,115,109,1,0,0,0,1,5,1,95,1,120,0];return WebAssembly.validate(new Uint8Array(s))},p={hasImageCodecs:E(),hasChromiumBreakIterators:W(),supportsWasmGC:P(),crossOriginIsolated:window.crossOriginIsolated};function l(...s){return new URL(_(...s),document.baseURI).toString()}function _(...s){return s.filter(e=>!!e).map((e,i)=>i===0?C(e):j(C(e))).filter(e=>e.length).join("/")}function j(s){let e=0;for(;e<s.length&&s.charAt(e)==="/";)e++;return s.substring(e)}function C(s){let e=s.length;for(;e>0&&s.charAt(e-1)==="/";)e--;return s.substring(0,e)}function L(s,e){return s.canvasKitBaseUrl?s.canvasKitBaseUrl:e.engineRevision&&!e.useLocalCanvasKit?_("https://www.gstatic.com/flutter-canvaskit",e.engineRevision):"canvaskit"}var h=class{constructor(){this._scriptLoaded=!1}setTrustedTypesPolicy(e){this._ttPolicy=e}async loadEntrypoint(e){let{entrypointUrl:i=l("main.dart.js"),onEntrypointLoaded:r,nonce:t}=e||{};return this._loadJSEntrypoint(i,r,t)}async load(e,i,r,t,n){n??=o=>{o.initializeEngine(r).then(c=>c.runApp())};let{entryPointBaseUrl:a}=r;if(e.compileTarget==="dart2wasm")return this._loadWasmEntrypoint(e,i,a,n);{let o=e.mainJsPath??"main.dart.js",c=l(a,o);return this._loadJSEntrypoint(c,n,t)}}didCreateEngineInitializer(e){typeof this._didCreateEngineInitializerResolve=="function"&&(this._didCreateEngineInitializerResolve(e),this._didCreateEngineInitializerResolve=null,delete _flutter.loader.didCreateEngineInitializer),typeof this._onEntrypointLoaded=="function"&&this._onEntrypointLoaded(e)}_loadJSEntrypoint(e,i,r){let t=typeof i=="function";if(!this._scriptLoaded){this._scriptLoaded=!0;let n=this._createScriptTag(e,r);if(t)console.debug("Injecting <script> tag. Using callback."),this._onEntrypointLoaded=i,document.head.append(n);else return new Promise((a,o)=>{console.debug("Injecting <script> tag. Using Promises. Use the callback approach instead!"),this._didCreateEngineInitializerResolve=a,n.addEventListener("error",o),document.head.append(n)})}}async _loadWasmEntrypoint(e,i,r,t){if(!this._scriptLoaded){this._scriptLoaded=!0,this._onEntrypointLoaded=t;let{mainWasmPath:n,jsSupportRuntimePath:a}=e,o=l(r,n),c=l(r,a);this._ttPolicy!=null&&(c=this._ttPolicy.createScriptURL(c));let d=(await import(c)).compileStreaming(fetch(o)),w;e.renderer==="skwasm"?w=(async()=>{let f=await i.skwasm;return window._flutter_skwasmInstance=f,{skwasm:f.wasmExports,skwasmWrapper:f,ffi:{memory:f.wasmMemory}}})():w=Promise.resolve({}),await(await(await d).instantiate(await w)).invokeMain()}}_createScriptTag(e,i){let r=document.createElement("script");r.type="application/javascript",i&&(r.nonce=i);let t=e;return this._ttPolicy!=null&&(t=this._ttPolicy.createScriptURL(e)),r.src=t,r}};async function T(s,e,i){if(e<0)return s;let r,t=new Promise((n,a)=>{r=setTimeout(()=>{a(new Error(`${i} took more than ${e}ms to resolve. Moving on.`,{cause:T}))},e)});return Promise.race([s,t]).finally(()=>{clearTimeout(r)})}var g=class{setTrustedTypesPolicy(e){this._ttPolicy=e}loadServiceWorker(e){if(!e)return console.debug("Null serviceWorker configuration. Skipping."),Promise.resolve();if(!("serviceWorker"in navigator)){let o="Service Worker API unavailable.";return window.isSecureContext||(o+=`
The current context is NOT secure.`,o+=`
Read more: https://developer.mozilla.org/en-US/docs/Web/Security/Secure_Contexts`),Promise.reject(new Error(o))}let{serviceWorkerVersion:i,serviceWorkerUrl:r=l(`flutter_service_worker.js?v=${i}`),timeoutMillis:t=4e3}=e,n=r;this._ttPolicy!=null&&(n=this._ttPolicy.createScriptURL(n));let a=navigator.serviceWorker.register(n).then(o=>this._getNewServiceWorker(o,i)).then(this._waitForServiceWorkerActivation);return T(a,t,"prepareServiceWorker")}async _getNewServiceWorker(e,i){if(!e.active&&(e.installing||e.waiting))return console.debug("Installing/Activating first service worker."),e.installing||e.waiting;if(e.active.scriptURL.endsWith(i))return console.debug("Loading from existing service worker."),e.active;{let r=await e.update();return console.debug("Updating service worker."),r.installing||r.waiting||r.active}}async _waitForServiceWorkerActivation(e){if(!e||e.state==="activated")if(e){console.debug("Service worker already active.");return}else throw new Error("Cannot activate a null service worker!");return new Promise((i,r)=>{e.addEventListener("statechange",()=>{e.state==="activated"&&(console.debug("Activated new service worker."),i())})})}};var y=class{constructor(e,i="flutter-js"){let r=e||[/\.js$/,/\.mjs$/];window.trustedTypes&&(this.policy=trustedTypes.createPolicy(i,{createScriptURL:function(t){if(t.startsWith("blob:"))return t;let n=new URL(t,window.location),a=n.pathname.split("/").pop();if(r.some(c=>c.test(a)))return n.toString();console.error("URL rejected by TrustedTypes policy",i,":",t,"(download prevented)")}}))}};var k=s=>{let e=WebAssembly.compileStreaming(fetch(s));return(i,r)=>((async()=>{let t=await e,n=await WebAssembly.instantiate(t,i);r(n,t)})(),{})};var I=(s,e,i,r)=>(window.flutterCanvasKitLoaded=(async()=>{if(window.flutterCanvasKit)return window.flutterCanvasKit;let t=i.hasChromiumBreakIterators&&i.hasImageCodecs;if(!t&&e.canvasKitVariant=="chromium")throw"Chromium CanvasKit variant specifically requested, but unsupported in this browser";let n=t&&e.canvasKitVariant!=="full",a=r;n&&(a=l(a,"chromium"));let o=l(a,"canvaskit.js");s.flutterTT.policy&&(o=s.flutterTT.policy.createScriptURL(o));let c=k(l(a,"canvaskit.wasm")),u=await import(o);return window.flutterCanvasKit=await u.default({instantiateWasm:c}),window.flutterCanvasKit})(),window.flutterCanvasKitLoaded);var b=async(s,e,i,r)=>{let t=l(r,"skwasm.js"),n=t;s.flutterTT.policy&&(n=s.flutterTT.policy.createScriptURL(n));let a=k(l(r,"skwasm.wasm"));return await(await import(n)).default({skwasmSingleThreaded:!i.crossOriginIsolated||e.forceSingleThreadedSkwasm,instantiateWasm:a,locateFile:(c,u)=>{if(c.endsWith(".ww.js")){let d=l(r,c);return URL.createObjectURL(new Blob([`
"use strict";

let eventListener;
eventListener = (message) => {
    const pendingMessages = [];
    const data = message.data;
    data["instantiateWasm"] = (info,receiveInstance) => {
        const instance = new WebAssembly.Instance(data["wasm"], info);
        return receiveInstance(instance, data["wasm"])
    };
    import(data.js).then(async (skwasm) => {
        await skwasm.default(data);

        removeEventListener("message", eventListener);
        for (const message of pendingMessages) {
            dispatchEvent(message);
        }
    });
    removeEventListener("message", eventListener);
    eventListener = (message) => {

        pendingMessages.push(message);
    };

    addEventListener("message", eventListener);
};
addEventListener("message", eventListener);
`],{type:"application/javascript"}))}return url},mainScriptUrlOrBlob:t})};var S=class{async loadEntrypoint(e){let{serviceWorker:i,...r}=e||{},t=new y,n=new g;n.setTrustedTypesPolicy(t.policy),await n.loadServiceWorker(i).catch(o=>{console.warn("Exception while loading service worker:",o)});let a=new h;return a.setTrustedTypesPolicy(t.policy),this.didCreateEngineInitializer=a.didCreateEngineInitializer.bind(a),a.loadEntrypoint(r)}async load({serviceWorkerSettings:e,onEntrypointLoaded:i,nonce:r,config:t}={}){t??={};let n=_flutter.buildConfig;if(!n)throw"FlutterLoader.load requires _flutter.buildConfig to be set";let a=m=>{switch(m){case"skwasm":return p.hasChromiumBreakIterators&&p.hasImageCodecs&&p.supportsWasmGC;default:return!0}},o=(m,f)=>m.renderer==f,c=m=>m.compileTarget==="dart2wasm"&&!p.supportsWasmGC||t.renderer&&!o(m,t.renderer)?!1:a(m.renderer),u=n.builds.find(c);if(!u)throw"FlutterLoader could not find a build compatible with configuration and environment.";let d={};d.flutterTT=new y,e&&(d.serviceWorkerLoader=new g,d.serviceWorkerLoader.setTrustedTypesPolicy(d.flutterTT.policy),await d.serviceWorkerLoader.loadServiceWorker(e).catch(m=>{console.warn("Exception while loading service worker:",m)}));let w=L(t,n);u.renderer==="canvaskit"?d.canvasKit=I(d,t,p,w):u.renderer==="skwasm"&&(d.skwasm=b(d,t,p,w));let v=new h;return v.setTrustedTypesPolicy(d.flutterTT.policy),this.didCreateEngineInitializer=v.didCreateEngineInitializer.bind(v),v.load(u,d,t,r,i)}};window._flutter||(window._flutter={});window._flutter.loader||(window._flutter.loader=new S);})();
//# sourceMappingURL=flutter.js.map

if (!window._flutter) {
  window._flutter = {};
}
_flutter.buildConfig = {"engineRevision":"dd93de6fb1776398bf586cbd477deade1391c7e4","builds":[{"compileTarget":"dart2js","renderer":"canvaskit","mainJsPath":"main.dart.js"}]};


_flutter.loader.load({
  serviceWorkerSettings: {
<<<<<<< HEAD
    serviceWorkerVersion: "3562227594"
=======
    serviceWorkerVersion: "796325756"
>>>>>>> 0c329e09
  }
});<|MERGE_RESOLUTION|>--- conflicted
+++ resolved
@@ -39,10 +39,6 @@
 
 _flutter.loader.load({
   serviceWorkerSettings: {
-<<<<<<< HEAD
-    serviceWorkerVersion: "3562227594"
-=======
     serviceWorkerVersion: "796325756"
->>>>>>> 0c329e09
   }
 });